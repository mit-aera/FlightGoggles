--- conflicted
+++ resolved
@@ -20,11 +20,6 @@
   <node name="trajectory_playback" pkg="rosbag" type="play" args="$(arg bagfile_path)"/>
  
   <param name="/use_sim_time" value="true" />
-<<<<<<< HEAD
-
-  <!--Static transform for NED world to NED Unity world-->
-  <!-- 1.1344640138 -->
-=======
   
   <!-- Remap frames to agree with those in the Blackbird Dataset. -->
   <param name="/uav/flightgoggles_ros_bridge/world_frame" value="flightgoggles/ned" />
@@ -33,7 +28,6 @@
   <!-- MIT Blackbird dataset render transform. Transforms mocap_NED to NED Unity world.
        This transform changes depending on which environment is being renderered from the dataset and
        can be found in BlackbirdDataset/trajectoryOffsets.yaml -->
->>>>>>> ac195bf3
   <node pkg="tf2_ros" type="static_transform_publisher"
       name="world_ned_link" args="-1.7 -1.05 -0.5 0.0 0.0 1.0 0.0 'mocap_NED' 'flightgoggles/ned'"/>
   
